--- conflicted
+++ resolved
@@ -1,6 +1,5 @@
+use crate::error::AlgonautError;
 use algonaut_client::indexer::v2::Client;
-
-use crate::error::AlgonautError;
 
 pub mod v2;
 
@@ -22,13 +21,9 @@
     }
 
     /// Build a v2 client for Algorand's indexer.
-<<<<<<< HEAD
     ///
     /// Returns an error if url is not set or has an invalid format.
-    pub fn build_v2(self) -> Result<v2::Indexer, AlgorandError> {
-=======
     pub fn build_v2(self) -> Result<v2::Indexer, AlgonautError> {
->>>>>>> 13b9db5e
         match self.url {
             Some(url) => Ok(v2::Indexer::new(Client::new(url)?)),
             None => Err(AlgonautError::UnitializedUrl),
